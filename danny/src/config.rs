use core::any::Any;
use danny_base::bloom::ToBits;
use rand::rngs::StdRng;
use rand::RngCore;
use rand::SeedableRng;
use rand_xorshift::XorShiftRng;
use regex::Regex;
use std::path::PathBuf;
use std::process::Command;
use std::time::Duration;
use timely::communication::allocator::generic::GenericBuilder;
use timely::communication::initialize::Configuration as TimelyConfig;

pub fn get_hostname() -> String {
    let output = Command::new("hostname")
        .output()
        .expect("Failed to run the hostname command");
    String::from_utf8_lossy(&output.stdout).trim().to_owned()
}

#[derive(Deserialize, Debug)]
pub struct Config {
    #[serde(default)]
    process_id: usize,
    #[serde(default = "Config::default_threads")]
    threads: usize,
    #[serde(default = "Config::default_hosts")]
    hosts: Vec<String>,
    #[serde(default = "Config::default_report")]
    report: bool,
    #[serde(default = "Config::default_seed")]
    seed: u64,
    #[serde(default = "Config::default_baselines_path")]
    baselines_path: PathBuf,
    #[serde(default = "Config::default_sketch_epsilon")]
    sketch_epsilon: f64,
    #[serde(default = "Config::default_cost_balance")]
    cost_balance: f64,
    #[serde(default = "Config::default_repetition_cost")]
    repetition_cost: f64,
    #[serde(default = "Config::default_sampling_factor")]
    sampling_factor: f64,
    #[serde(default = "Config::default_bloom_bits")]
    bloom_bits: String,
    #[serde(default = "Config::default_bloom_k")]
    bloom_k: usize,
    #[serde(default = "Config::default_desired_bucket_size")]
    bucket_size: u32,
    #[serde(default = "Config::default_timeout")]
    timeout: Option<u64>,
}

#[allow(dead_code)]
impl Config {
    pub fn help_str() -> &'static str {
        "Environment configuration:
            
            DANNY_THREADS     number of threads to be used in each process (default=1)
            DANNY_HOSTS       comma separated list of hosts:port on which 
                              to run (default=no hosts)
            DANNY_PROCESS_ID  in the context of multiple processes, the unique identifier
                              of the process, ranging from 0 until $DANNY_PROCESSES
            DANNY_SEED        The seed for the random number generator
            DANNY_SKETCH_EPSILON  The value of epsilon for the sketcher (if used)
            DANNY_BASELINES_PATH  The path to the baselines file
            DANNY_SAMPLING_FACTOR  We take this number times sqrt(n) samples in the cost estimation (default 10)
            DANNY_COST_BALANCE In the adaptive algorithm, a number between 0 and 1 (default 0.5)
                               Values toward 0 penalize collisions (thus making more points have a higher level), 
                               whereas values toward 1 penalize repetitions (thus making basically all the points 
                               consider just collisions for the cost estimation)
            DANNY_BLOOM_BITS  Number of bits for the bloom filter (default 4G, use a string in the form \\d{K,M,G}B?)
            DANNY_BLOOM_K     Number of hash functions of the bloom filter (default 5)
            DANNY_BUCKET_SIZE  The desired number of items in each bucket
            DANNY_REPETITION_COST   The cost of performing a single repetition in the estimation process
            DANNY_TIMEOUT     Number of seconds before killing a run (default: unbounded)
        "
    }

    pub fn get() -> Config {
        match envy::prefixed("DANNY_").from_env::<Config>() {
            Ok(config) => config,
            Err(error) => panic!("{:#?}", error),
        }
    }

    fn default_bloom_bits() -> String {
        "4G".to_owned()
    }

    pub fn get_bloom_bits(&self) -> usize {
        let re_kb = Regex::new(r"(\d+)KB?").unwrap();
        let re_mb = Regex::new(r"(\d+)MB?").unwrap();
        let re_gb = Regex::new(r"(\d+)GB?").unwrap();
        if let Some(gs) = re_kb.captures(&self.bloom_bits) {
            gs.get(1)
                .unwrap()
                .as_str()
                .parse::<usize>()
                .unwrap()
                .kb_to_bits()
        } else if let Some(gs) = re_mb.captures(&self.bloom_bits) {
            gs.get(1)
                .unwrap()
                .as_str()
                .parse::<usize>()
                .unwrap()
                .mb_to_bits()
        } else if let Some(gs) = re_gb.captures(&self.bloom_bits) {
            gs.get(1)
                .unwrap()
                .as_str()
                .parse::<usize>()
                .unwrap()
                .gb_to_bits()
        } else {
            panic!(
                "The configuration string `{}` does not match the expected format",
                self.bloom_bits
            )
        }
    }

    fn default_bloom_k() -> usize {
        5
    }

    pub fn get_bloom_k(&self) -> usize {
        self.bloom_k
    }

    fn default_timeout() -> Option<u64> {
        None
    }

    pub fn get_timeout(&self) -> Option<Duration> {
        self.timeout.map(|t| Duration::from_secs(t))
    }

    fn default_baselines_path() -> PathBuf {
        PathBuf::from("baselines.csv")
    }

    fn default_seed() -> u64 {
        98_768_473_876_234
    }

    fn default_sketch_epsilon() -> f64 {
        0.01
    }

    fn default_cost_balance() -> f64 {
        0.5
    }

    fn default_repetition_cost() -> f64 {
        100.0
    }

    fn default_sampling_factor() -> f64 {
        10.0
    }

    fn default_threads() -> usize {
        1
    }

    fn default_hosts() -> Vec<String> {
        Vec::new()
    }

    fn default_report() -> bool {
        false
    }

    pub fn master_hostname(&self) -> Option<String> {
        if !self.hosts.is_empty() {
            let hn = self.hosts[0]
                .split(':')
                .next()
                .expect("Can't split the host string");
            Some(hn.to_owned())
        } else {
            None
        }
    }

    pub fn is_master(&self) -> bool {
        self.process_id == 0
    }

    pub fn get_baselines_path(&self) -> PathBuf {
        self.baselines_path.clone()
    }

    pub fn get_cost_balance(&self) -> f64 {
        assert!(
            self.cost_balance >= 0.0 && self.cost_balance <= 1.0,
            "Cost balance should be between 0 and 1"
        );
        self.cost_balance
    }

    pub fn get_repetition_cost(&self) -> f64 {
        assert!(self.repetition_cost > 0.0, "Repetition cost should be > 0");
        self.repetition_cost
    }

    pub fn get_sampling_factor(&self) -> f64 {
        assert!(
            self.sampling_factor >= 0.0,
            "Sampling factor should be larger than 1"
        );
        self.sampling_factor
    }

    pub fn get_desired_bucket_size(&self) -> u32 {
        self.bucket_size
    }

    pub fn default_desired_bucket_size() -> u32 {
        0
    }

    pub fn get_timely_builder(&self) -> (Vec<GenericBuilder>, Box<dyn Any + 'static>) {
        let timely_config = if self.hosts.len() > 1 {
            let hosts: Vec<String> = self.hosts.clone();
            info!(
                "Running on {:?}, using {} threads in each process",
                hosts, self.threads
            );
            TimelyConfig::Cluster {
                threads: self.threads,
                process: self.process_id,
                addresses: hosts,
                report: self.report,
                log_fn: Box::new(|_| None),
            }
        } else if self.threads > 1 {
            println!("Running on {} threads", self.threads);
            TimelyConfig::Process(self.threads)
        } else {
            println!("Running on a single thread");
            TimelyConfig::Thread
        };
        match timely_config.try_build() {
            Ok(pair) => pair,
            Err(msg) => panic!("Error while configuring timely: {}", msg),
        }
    }

    pub fn get_sketch_epsilon(&self) -> f64 {
        self.sketch_epsilon
    }

    pub fn get_random_generator(&self, instance: usize) -> XorShiftRng {
        let mut seeder = StdRng::seed_from_u64(self.seed);
        let mut seed = seeder.next_u64();
        for _ in 0..instance {
            seed = seeder.next_u64();
        }
        XorShiftRng::seed_from_u64(seed)
    }

    pub fn get_seed(&self) -> u64 {
        self.seed
    }

    pub fn get_threads(&self) -> usize {
        self.threads
    }

    pub fn get_total_workers(&self) -> usize {
        if self.hosts.is_empty() {
            self.threads
        } else {
            self.hosts.len() * self.threads
        }
    }

    pub fn get_hosts(&self) -> &Vec<String> {
        &self.hosts
    }

    pub fn get_num_hosts(&self) -> usize {
        self.hosts.len()
    }
}

pub enum Rounds {
    One,
    Multi,
}

impl Rounds {
    pub fn report(&self) -> String {
        match self {
            Rounds::One => "one-round".to_owned(),
            Rounds::Multi => "multi-round".to_owned(),
        }
    }
}

pub struct CmdlineConfig {
    pub measure: String,
    pub threshold: f64,
    pub left_path: String,
    pub right_path: String,
    pub algorithm: String,
<<<<<<< HEAD
    pub k: Option<ParamK>,
    pub k2: Option<ParamK>,
=======
    pub k: Option<usize>, 
>>>>>>> 00aa098a
    pub sketch_bits: Option<usize>,
    pub rounds: Rounds,
}

impl CmdlineConfig {
    pub fn get() -> CmdlineConfig {
        let matches = clap_app!(danny =>
            (version: "0.1")
            (author: "Matteo Ceccarello <mcec@itu.dk>")
            (about: format!("Distributed Approximate Near Neighbours, Yo!\n\n{}", Config::help_str()).as_ref())
            (@arg ALGORITHM: -a --algorithm +takes_value "The algorithm to be used: (fixed-lsh, all-2-all)")
            (@arg MEASURE: -m --measure +required +takes_value "The similarity measure to be used")
            (@arg K: -k +takes_value "The number of concatenations of the hash function")
<<<<<<< HEAD
            (@arg L: -l +takes_value "The number of concatenations of the internal hash function")
            (@arg ADAPTIVE_K: --("adaptive-k") +takes_value "The max number of concatenations of the hash function in the adaptive algorithm: auto sets it. Overridden by -k")
=======
>>>>>>> 00aa098a
            (@arg THRESHOLD: -r --range +required +takes_value "The similarity threshold")
            (@arg BITS: --("sketch-bits") +takes_value "The number of bits to use for sketching")
            (@arg ROUNDS: --rounds +takes_value "One or multi round? (default multi)")
            (@arg LEFT: +required "Path to the left hand side of the join")
            (@arg RIGHT: +required "Path to the right hand side of the join")
        )
        .get_matches();

        let measure = matches
            .value_of("MEASURE")
            .expect("measure is a required argument")
            .to_owned();
        let threshold: f64 = matches
            .value_of("THRESHOLD")
            .expect("range is a required argument")
            .parse()
            .expect("Cannot convert the threshold into a f64");
        let left_path = matches
            .value_of("LEFT")
            .expect("left is a required argument")
            .to_owned();
        let right_path = matches
            .value_of("RIGHT")
            .expect("right is a required argument")
            .to_owned();
        let algorithm = matches
            .value_of("ALGORITHM")
            .unwrap_or("all-2-all")
            .to_owned();
        let rounds = matches
            .value_of("ROUNDS")
            .map(|s| match s.as_ref() {
                "one" => Rounds::One,
                "multi" => Rounds::Multi,
                _ => panic!("Unsupported rounds specification `{}`", s),
            })
            .unwrap_or(Rounds::Multi);
        let k2 = matches
        .value_of("L")
        .map(|k_str| {
            let _k = k_str
                .parse::<usize>()
                .expect("L should be an unsigned integer");
            ParamK::Fixed(_k)
        });
        let k = matches
            .value_of("K")
            .map(|k_str| {
                let _k = k_str
                    .parse::<usize>()
                    .expect("k should be an unsigned integer");
                _k
            });
        let sketch_bits = matches.value_of("BITS").map(|bits_str| {
            bits_str
                .parse::<usize>()
                .expect("The number of bits should be an integer")
        });
        CmdlineConfig {
            measure,
            threshold,
            left_path,
            right_path,
            algorithm,
            k,
            k2, 
            sketch_bits,
            rounds,
        }
    }

    pub fn get_sketch_bits(&self) -> usize {
        self.sketch_bits.unwrap_or(1024)
    }
}<|MERGE_RESOLUTION|>--- conflicted
+++ resolved
@@ -306,12 +306,8 @@
     pub left_path: String,
     pub right_path: String,
     pub algorithm: String,
-<<<<<<< HEAD
-    pub k: Option<ParamK>,
-    pub k2: Option<ParamK>,
-=======
     pub k: Option<usize>, 
->>>>>>> 00aa098a
+    pub k2: Option<usize>,
     pub sketch_bits: Option<usize>,
     pub rounds: Rounds,
 }
@@ -325,11 +321,7 @@
             (@arg ALGORITHM: -a --algorithm +takes_value "The algorithm to be used: (fixed-lsh, all-2-all)")
             (@arg MEASURE: -m --measure +required +takes_value "The similarity measure to be used")
             (@arg K: -k +takes_value "The number of concatenations of the hash function")
-<<<<<<< HEAD
             (@arg L: -l +takes_value "The number of concatenations of the internal hash function")
-            (@arg ADAPTIVE_K: --("adaptive-k") +takes_value "The max number of concatenations of the hash function in the adaptive algorithm: auto sets it. Overridden by -k")
-=======
->>>>>>> 00aa098a
             (@arg THRESHOLD: -r --range +required +takes_value "The similarity threshold")
             (@arg BITS: --("sketch-bits") +takes_value "The number of bits to use for sketching")
             (@arg ROUNDS: --rounds +takes_value "One or multi round? (default multi)")
@@ -373,7 +365,7 @@
             let _k = k_str
                 .parse::<usize>()
                 .expect("L should be an unsigned integer");
-            ParamK::Fixed(_k)
+            _k
         });
         let k = matches
             .value_of("K")

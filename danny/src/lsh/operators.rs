--- conflicted
+++ resolved
@@ -341,7 +341,6 @@
     }
 }
 
-<<<<<<< HEAD
 impl<G, T, H, K> BucketTwoStream<G, T, H, K> for Stream<G, (H, (H, K))>
 where
     G: Scope<Timestamp = T>,
@@ -502,171 +501,7 @@
             },
         )
     }
-
 }
-
-pub trait BucketPrefixesStream<G, T, H, K>
-where
-    G: Scope<Timestamp = T>,
-    T: Timestamp,
-    H: HashData + PrefixHash,
-    H::PrefixType: Route,
-    K: ExchangeData,
-{
-    fn bucket_prefixes<P, PD>(
-        &self,
-        right: &Self,
-        routing_prefix: usize,
-        proximity_predicate: P,
-        distinct_predicate: PD,
-    ) -> Stream<G, (K, K)>
-    where
-        P: FnMut(&K, &K) -> bool + 'static,
-        PD: FnMut(&K, &K) -> bool + 'static;
-}
-
-impl<G, T, H, K> BucketPrefixesStream<G, T, H, K> for Stream<G, (H, (K, u8))>
-where
-    G: Scope<Timestamp = T>,
-    T: Timestamp + ToStepId,
-    H: HashData + Debug + PrefixHash + std::fmt::Binary,
-    H::PrefixType: Route,
-    K: ExchangeData + Debug,
-{
-    #[allow(clippy::explicit_counter_loop)]
-    fn bucket_prefixes<P, PD>(
-        &self,
-        right: &Self,
-        routing_prefix: usize,
-        mut sketch_pred: P,
-        mut distinct_predicate: PD,
-    ) -> Stream<G, (K, K)>
-    where
-        P: FnMut(&K, &K) -> bool + 'static,
-        PD: FnMut(&K, &K) -> bool + 'static,
-    {
-        let mut buckets = HashMap::new();
-        let logger = self.scope().danny_logger();
-
-        self.binary_frontier(
-            &right,
-            ExchangePact::new(move |pair: &(H, (K, u8))| pair.0.prefix(routing_prefix).route()),
-            ExchangePact::new(move |pair: &(H, (K, u8))| pair.0.prefix(routing_prefix).route()),
-            "bucket",
-            move |_, _| {
-                move |left_in, right_in, output| {
-                    left_in.for_each(|t, d| {
-                        let _pg = ProfileGuard::new(
-                            logger.clone(),
-                            t.time().to_step_id(),
-                            1,
-                            "bucket_receive",
-                        );
-                        debug!(
-                            "Received batch of left messages for time {:?}:\n\t{:?}",
-                            t.time(),
-                            d.iter()
-                        );
-                        let mut data = d.replace(Vec::new());
-                        log_event!(
-                            logger,
-                            LogEvent::ReceivedHashes(t.time().to_step_id(), data.len())
-                        );
-                        let rep_entry = buckets.entry(t.retain()).or_insert_with(AdaptiveBucket::default);
-                        for (h, (k, level)) in data.drain(..) {
-                            rep_entry.push_left(level, h, k);
-                        }
-                    });
-                    right_in.for_each(|t, d| {
-                        let _pg = ProfileGuard::new(
-                            logger.clone(),
-                            t.time().to_step_id(),
-                            1,
-                            "bucket_receive",
-                        );
-                        debug!(
-                            "Received batch of right messages for time {:?}:\n\t{:?}",
-                            t.time(),
-                            d.iter()
-                        );
-                        let mut data = d.replace(Vec::new());
-                        log_event!(
-                            logger,
-                            LogEvent::ReceivedHashes(t.time().to_step_id(), data.len())
-                        );
-                        let rep_entry = buckets.entry(t.retain()).or_insert_with(AdaptiveBucket::default);
-                        for (h, (k, level)) in data.drain(..) {
-                            rep_entry.push_right(level, h, k);
-                        }
-                    });
-                    let frontiers = &[left_in.frontier(), right_in.frontier()];
-                    for (time, buckets) in buckets.iter_mut() {
-                        if frontiers.iter().all(|f| !f.less_equal(time)) {
-                            let _pg = ProfileGuard::new(
-                                logger.clone(),
-                                time.time().to_step_id(),
-                                1,
-                                "candidate_emission",
-                            );
-                            // Emit some output pairs
-                            debug!(
-                                "Outputting pairs out of buckets from {} left and {} right vectors",
-                                buckets.len_left(),
-                                buckets.len_right()
-                            );
-                            let mut session = output.session(time);
-                            let mut cnt = 0;
-                            let mut bloom_discarded = 0;
-                            let mut sketch_discarded = 0;
-                            debug!("Starting candidate emission ({})", proc_mem!());
-                            let start = Instant::now();
-                            if !buckets.is_one_side_empty() {
-                                buckets.for_prefixes(|l, r| {
-                                    if sketch_pred(l, r) {
-                                        if distinct_predicate(l, r) {
-                                            session.give((l.clone(), r.clone()));
-                                            cnt += 1;
-                                        } else {
-                                            bloom_discarded += 1;
-                                        }
-                                    } else {
-                                        sketch_discarded += 1;
-                                    }
-                                });
-                            }
-                            buckets.clear();
-                            let end = Instant::now();
-                            log_event!(
-                                logger,
-                                LogEvent::GeneratedPairs(time.time().to_step_id(), cnt)
-                            );
-                            log_event!(
-                                logger,
-                                LogEvent::SketchDiscarded(
-                                    time.time().to_step_id(),
-                                    sketch_discarded
-                                )
-                            );
-                            log_event!(
-                                logger,
-                                LogEvent::DuplicatesDiscarded(
-                                    time.time().to_step_id(),
-                                    bloom_discarded
-                                )
-                            );
-                            info!(
-                                "Candidates: Emitted {} / Discarded {} / Duplicates {} in {:?} ({}) (repetition {:?})",
-                                cnt,
-                                sketch_discarded,
-                                bloom_discarded,
-                                end - start,
-                                proc_mem!(),
-                                time.time()
-                            );
-                        }
-                    }
-=======
->>>>>>> 00aa098a
 
 
 struct RepetitionStopWatch {

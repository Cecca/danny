--- conflicted
+++ resolved
@@ -53,8 +53,6 @@
 
 }    
 
-
-
 pub trait BucketTwoStream<G, T, H, K, S>
 where
     G: Scope<Timestamp = T>,
@@ -65,8 +63,8 @@
 {
     fn bucket_pred_lsh<P, PD, R, O, F, D, SP>(
             &self,
-            right: &Stream<G, (H, (DKTPool, S, K))>,
-            hasher: Arc<DKTCollection<F>>,
+            right: &Stream<G, (H, (TensorPool, S, K))>,
+            hasher: Arc<TensorCollection<F>>,
             pre: P,
             sketch_pred: SP, 
             distinct_pre: PD,
@@ -347,8 +345,7 @@
     }
 }
 
-<<<<<<< HEAD
-impl<G, T, H, K, S> BucketTwoStream<G, T, H, K, S> for Stream<G, (H, (DKTPool, S, K))>
+impl<G, T, H, K, S> BucketTwoStream<G, T, H, K, S> for Stream<G, (H, (TensorPool, S, K))>
 where
     G: Scope<Timestamp = T>,
     T: Timestamp + ToStepId,
@@ -359,8 +356,8 @@
     #[allow(clippy::explicit_counter_loop)]
     fn bucket_pred_lsh<P, PD, R, O, F, D, SP>(
         &self,
-        right: &Stream<G, (H, (DKTPool, S, K))>,
-        hasher: Arc<DKTCollection<F>>,
+        right: &Stream<G, (H, (TensorPool, S, K))>,
+        hasher: Arc<TensorCollection<F>>,
         mut pred: P,
         mut sketch_pred: SP, 
         mut distinct_pred: PD,
@@ -380,8 +377,8 @@
 
         self.binary_frontier(
             &right,
-            ExchangePact::new(|pair: &(H, (DKTPool, S, K))| pair.0.route()),
-            ExchangePact::new(|pair: &(H, (DKTPool, S, K))| pair.0.route()),
+            ExchangePact::new(|pair: &(H, (TensorPool, S, K))| pair.0.route()),
+            ExchangePact::new(|pair: &(H, (TensorPool, S, K))| pair.0.route()),
             "bucket",
             move |_, _| {
                 move |left_in, right_in, output| {
@@ -450,7 +447,7 @@
                                 debug!("Doing {:?} local repetitions", repetitions);
                                 for rep in 0..repetitions {
                                     debug!("In repetition {}", rep);
-                                    bucket.for_all_buckets(|x: &[(H, (DKTPool, S, K))], y: &[(H, (DKTPool, S, K))]| {
+                                    bucket.for_all_buckets(|x: &[(H, (TensorPool, S, K))], y: &[(H, (TensorPool, S, K))]| {
                                         let mut bucket = Bucket::default();
                                         // split up to buckets and do all to all within buckets.
                                         for (_, (pool, s, v)) in x.iter() {
@@ -462,7 +459,7 @@
                                         // TODO add sketches and duplicate counting
                                         bucket.for_all(|l, r| {
                                             total += 1;
-                                            if (sketch_pred(l.0, r.0)) {
+                                            if sketch_pred(l.0, r.0) {
                                                 if pred(l.1, r.1) {
                                                     cnt += 1;
                                                 }
@@ -524,8 +521,6 @@
 }
 
 
-=======
->>>>>>> ebe3c5ca
 struct RepetitionStopWatch {
     start: Option<Instant>,
     counter: usize,
@@ -630,11 +625,11 @@
     scope: &G,
     global_vecs: Arc<ChunkedDataset<K, D>>,
     sketcher: Arc<S>,
-    hash_fns: Arc<DKTCollection<F>>,
-    hash_fns2: Arc<DKTCollection<F>>,
+    hash_fns: Arc<TensorCollection<F>>,
+    hash_fns2: Arc<TensorCollection<F>>,
     matrix: MatrixDescription,
     direction: MatrixDirection,
-) -> Stream<G, ((usize, u32), (DKTPool, S::Output, (K, D)))>
+) -> Stream<G, ((usize, u32), (TensorPool, S::Output, (K, D)))>
 // ) -> Stream<G, (u32, (K, D))>
 where
     G: Scope<Timestamp = T>,
@@ -651,8 +646,8 @@
     let repetitions_inner = hash_fns2.repetitions();
     let vecs = Arc::clone(&global_vecs);
     let mut stopwatch = RepetitionStopWatch::new("repetition", worker == 0, logger);
-    let mut bit_pools: HashMap<K, DKTPool> = HashMap::new();
-    let mut bit_pools_intern: HashMap<K, DKTPool> = HashMap::new();
+    let mut bit_pools: HashMap<K, TensorPool> = HashMap::new();
+    let mut bit_pools_intern: HashMap<K, TensorPool> = HashMap::new();
     info!("Computing the bit pools");
     let start = Instant::now();
     for (k, v) in vecs.iter_stripe(matrix, direction, worker) {

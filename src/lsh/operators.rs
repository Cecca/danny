use crate::dataset::*;
use crate::logging::*;
use crate::lsh::bucket::*;
use crate::lsh::functions::*;
use crate::lsh::prefix_hash::*;
use crate::operators::Route;
use crate::operators::*;
use crate::sketch::*;
use abomonation::Abomonation;
use rand::{Rng, SeedableRng};
use std::clone::Clone;
use std::collections::BTreeMap;
use std::collections::HashMap;
use std::fmt::Debug;
use std::hash::Hash;
use std::sync::Arc;
use std::time::Instant;
use timely::communication::Push;
use timely::dataflow::channels::pact::{Exchange as ExchangePact, Pipeline};
use timely::dataflow::operators::aggregation::Aggregate;
use timely::dataflow::operators::aggregation::StateMachine;
use timely::dataflow::operators::generic::builder_rc::OperatorBuilder;
use timely::dataflow::operators::generic::source;
use timely::dataflow::operators::generic::{FrontieredInputHandle, OutputHandle};
use timely::dataflow::operators::Capability;
use timely::dataflow::operators::Leave;
use timely::dataflow::operators::*;
use timely::dataflow::scopes::Child;
use timely::dataflow::*;
use timely::logging::Logger;
use timely::order::Product;
use timely::progress::timestamp::PathSummary;
use timely::progress::Timestamp;
use timely::Data;
use timely::ExchangeData;

pub struct PairGenerator<H, K>
where
    H: Hash + Eq + Ord,
{
    buckets: BTreeMap<H, (Vec<K>, Vec<K>)>,
    cur_left: Vec<K>,
    cur_right: Vec<K>,
    cur_left_idx: usize,
    cur_right_idx: usize,
}

impl<H: Hash + Eq + Clone + Ord, K: Clone> PairGenerator<H, K> {
    pub fn new(buckets: BTreeMap<H, (Vec<K>, Vec<K>)>) -> Self {
        PairGenerator {
            buckets,
            cur_left: Vec::new(),
            cur_right: Vec::new(),
            cur_left_idx: 0,
            cur_right_idx: 0,
        }
    }

    pub fn done(&self) -> bool {
        self.buckets.is_empty() && self.cur_left.is_empty() && self.cur_right.is_empty()
    }
}

impl<H: Hash + Eq + Clone + Ord, K: Clone> Iterator for PairGenerator<H, K> {
    type Item = (K, K);

    fn next(&mut self) -> Option<(K, K)> {
        if self.done() {
            return None;
        }
        // info!("Iter");
        // dbg!(&self.cur_left);
        // dbg!(&self.cur_right);
        if self.cur_left.is_empty() {
            assert!(
                self.cur_right.is_empty(),
                "left vector is empty, but right one is not"
            );
            loop {
                // Early return if there is no key, i.e. if the map is empty
                let key = self.buckets.keys().next().cloned()?;
                let buckets = self.buckets.remove(&key).unwrap();
                // Consider only non empty buckets
                if !buckets.0.is_empty() && !buckets.1.is_empty() {
                    self.cur_left = buckets.0;
                    self.cur_right = buckets.1;
                    self.cur_left_idx = 0;
                    self.cur_right_idx = 0;
                    // info!("Using key {:?}", key);
                    break;
                }
            }
        }
        // dbg!(self.cur_left.len());
        // dbg!(self.cur_right.len());
        let left_elem = self.cur_left[self.cur_left_idx].clone();
        let right_elem = self.cur_right[self.cur_right_idx].clone();
        let pair = (left_elem, right_elem);
        // Move the index
        if self.cur_right_idx + 1 >= self.cur_right.len() {
            self.cur_right_idx = 0;
            if self.cur_left_idx + 1 >= self.cur_left.len() {
                // We are done for this key
                // info!("Clearing both vectors");
                self.cur_left.clear();
                self.cur_right.clear();
            } else {
                self.cur_left_idx += 1;
            }
        } else {
            self.cur_right_idx += 1;
        }

        Some(pair)
    }
}

pub trait BucketStream<G, T, H, K>
where
    G: Scope<Timestamp = T>,
    T: Timestamp,
    H: Data + Route + Debug + Send + Sync + Abomonation + Clone + Eq + Hash + Ord,
    K: Data + Debug + Send + Sync + Abomonation + Clone,
{
    fn bucket(&self, right: &Stream<G, (H, K)>) -> Stream<G, (K, K)>;
    fn bucket_pred<P>(&self, right: &Stream<G, (H, K)>, pre: P) -> Stream<G, (K, K)>
    where
        P: FnMut(&K, &K) -> bool + 'static;
}

impl<G, T, H, K> BucketStream<G, T, H, K> for Stream<G, (H, K)>
where
    G: Scope<Timestamp = T>,
    T: Timestamp + ToStepId,
    H: Data + Route + Debug + Send + Sync + Abomonation + Clone + Eq + Hash + Ord,
    K: Data + Debug + Send + Sync + Abomonation + Clone,
{
    fn bucket(&self, right: &Stream<G, (H, K)>) -> Stream<G, (K, K)> {
        self.bucket_pred(right, |_, _| true)
    }

    #[allow(clippy::explicit_counter_loop)]
    fn bucket_pred<P>(&self, right: &Stream<G, (H, K)>, pred: P) -> Stream<G, (K, K)>
    where
        P: FnMut(&K, &K) -> bool + 'static,
    {
        let mut buckets = HashMap::new();
        let mut pool = BucketPool::default();
        let logger = self.scope().danny_logger();

        self.binary_frontier(
            &right,
            ExchangePact::new(|pair: &(H, K)| pair.0.route()),
            ExchangePact::new(|pair: &(H, K)| pair.0.route()),
            "bucket",
            move |_, _| {
                let mut pred = pred;
                move |left_in, right_in, output| {
                    left_in.for_each(|t, d| {
                        let _pg = ProfileGuard::new(
                            logger.clone(),
                            t.time().to_step_id(),
                            1,
                            "bucket_receive",
                        );
                        debug!(
                            "Received batch of left messages for time {:?}:\n\t{:?}",
                            t.time(),
                            d.iter()
                        );
                        let mut data = d.replace(Vec::new());
                        log_event!(
                            logger,
                            LogEvent::ReceivedHashes(t.time().to_step_id(), data.len())
                        );
                        let rep_entry = buckets.entry(t.retain()).or_insert_with(|| pool.get());
                        for (h, k) in data.drain(..) {
                            rep_entry.push_left(h, k);
                        }
                    });
                    right_in.for_each(|t, d| {
                        let _pg = ProfileGuard::new(
                            logger.clone(),
                            t.time().to_step_id(),
                            1,
                            "bucket_receive",
                        );
                        debug!(
                            "Received batch of right messages for time {:?}:\n\t{:?}",
                            t.time(),
                            d.iter()
                        );
                        let mut data = d.replace(Vec::new());
                        log_event!(
                            logger,
                            LogEvent::ReceivedHashes(t.time().to_step_id(), data.len())
                        );
                        let rep_entry = buckets.entry(t.retain()).or_insert_with(|| pool.get());
                        for (h, k) in data.drain(..) {
                            rep_entry.push_right(h, k);
                        }
                    });
                    let frontiers = &[left_in.frontier(), right_in.frontier()];
                    for (time, buckets) in buckets.iter_mut() {
                        if frontiers.iter().all(|f| !f.less_equal(time)) {
                            let _pg = ProfileGuard::new(
                                logger.clone(),
                                time.time().to_step_id(),
                                1,
                                "candidate_emission",
                            );
                            // Emit some output pairs
                            info!(
                                "Outputting pairs out of buckets from {} left and {} right vectors",
                                buckets.len_left(),
                                buckets.len_right()
                            );
                            let mut session = output.session(time);
                            let mut cnt = 0;
                            buckets.for_all(|l, r| {
                                if pred(l, r) {
                                    session.give((l.clone(), r.clone()));
                                    cnt += 1;
                                }
                            });
                            buckets.clear();
                            log_event!(
                                logger,
                                LogEvent::GeneratedPairs(time.time().to_step_id(), cnt)
                            );
                        }
                    }

                    // Cleanup exhausted buckets, returning buckets to the pool,
                    // so to reuse the allocated memory in the future
                    let cleanup_times: Vec<Capability<T>> = buckets
                        .iter()
                        .filter(|(_, b)| b.is_empty())
                        .map(|p| p.0)
                        .cloned()
                        .collect();
                    for t in cleanup_times.iter() {
                        let bucket = buckets.remove(t).unwrap();
                        // put it back into the pool
                        pool.give_back(bucket);
                    }
                }
            },
        )
    }
}

pub trait BucketPrefixesStream<G, T, H, K>
where
    G: Scope<Timestamp = T>,
    T: Timestamp,
    for<'a> H:
        Data + Route + Debug + Send + Sync + Abomonation + Clone + Eq + Hash + Ord + PrefixHash<'a>,
    K: Data + Debug + Send + Sync + Abomonation + Clone,
{
    fn bucket_prefixes<P, F>(
        &self,
        right: &Self,
        routing_prefix: usize,
        predicate: P,
        report: F,
    ) -> Stream<G, (K, K)>
    where
        P: FnMut(&K, &K) -> bool + 'static,
        F: FnMut(&T, usize) + 'static;
}

impl<G, T, H, K> BucketPrefixesStream<G, T, H, K> for Stream<G, (H, (K, u8))>
where
    G: Scope<Timestamp = T>,
    T: Timestamp + ToStepId,
    for<'a> H:
        Data + Route + Debug + Send + Sync + Abomonation + Clone + Eq + Hash + Ord + PrefixHash<'a>,
    K: Data + Debug + Send + Sync + Abomonation + Clone,
{
    #[allow(clippy::explicit_counter_loop)]
    fn bucket_prefixes<P, F>(
        &self,
        right: &Self,
        routing_prefix: usize,
        pred: P,
        mut report: F,
    ) -> Stream<G, (K, K)>
    where
        P: FnMut(&K, &K) -> bool + 'static,
        F: FnMut(&T, usize) + 'static,
    {
        let mut buckets = HashMap::new();
        let mut pool = BucketPool::default();
        let logger = self.scope().danny_logger();

        self.binary_frontier(
            &right,
            ExchangePact::new(move |pair: &(H, (K, u8))| pair.0.prefix(routing_prefix).route()),
            ExchangePact::new(move |pair: &(H, (K, u8))| pair.0.prefix(routing_prefix).route()),
            "bucket",
            move |_, _| {
                let mut pred = pred;
                move |left_in, right_in, output| {
                    left_in.for_each(|t, d| {
                        let _pg = ProfileGuard::new(
                            logger.clone(),
                            t.time().to_step_id(),
                            1,
                            "bucket_receive",
                        );
                        debug!(
                            "Received batch of left messages for time {:?}:\n\t{:?}",
                            t.time(),
                            d.iter()
                        );
                        let mut data = d.replace(Vec::new());
                        log_event!(
                            logger,
                            LogEvent::ReceivedHashes(t.time().to_step_id(), data.len())
                        );
                        let rep_entry = buckets.entry(t.retain()).or_insert_with(|| pool.get());
                        for (h, k) in data.drain(..) {
                            rep_entry.push_left(h, k);
                        }
                    });
                    right_in.for_each(|t, d| {
                        let _pg = ProfileGuard::new(
                            logger.clone(),
                            t.time().to_step_id(),
                            1,
                            "bucket_receive",
                        );
                        debug!(
                            "Received batch of right messages for time {:?}:\n\t{:?}",
                            t.time(),
                            d.iter()
                        );
                        let mut data = d.replace(Vec::new());
                        log_event!(
                            logger,
                            LogEvent::ReceivedHashes(t.time().to_step_id(), data.len())
                        );
                        let rep_entry = buckets.entry(t.retain()).or_insert_with(|| pool.get());
                        for (h, k) in data.drain(..) {
                            rep_entry.push_right(h, k);
                        }
                    });
                    let frontiers = &[left_in.frontier(), right_in.frontier()];
                    for (time, buckets) in buckets.iter_mut() {
                        if frontiers.iter().all(|f| !f.less_equal(time)) {
                            let _pg = ProfileGuard::new(
                                logger.clone(),
                                time.time().to_step_id(),
                                1,
                                "candidate_emission",
                            );
                            // Emit some output pairs
                            info!(
                                "Outputting pairs out of buckets from {} left and {} right vectors",
                                buckets.len_left(),
                                buckets.len_right()
                            );
                            let mut session = output.session(time);
                            let mut cnt = 0;
                            let mut discarded = 0;
                            info!("Starting candidate emission ({})", proc_mem!());
                            let start = Instant::now();
                            buckets.for_prefixes(|l, r| {
                                if pred(l, r) {
                                    session.give((l.clone(), r.clone()));
                                    cnt += 1;
                                } else {
                                    discarded += 1;
                                }
                            });
                            buckets.clear();
                            report(time.time(), discarded);
                            let end = Instant::now();
                            info!(
                                "Emitted {} candidate pairs in {:?} ({}) (repetition {:?})",
                                cnt,
                                end - start,
                                proc_mem!(),
                                time.time()
                            );
                            log_event!(
                                logger,
                                LogEvent::GeneratedPairs(time.time().to_step_id(), cnt)
                            );
                        }
                    }

                    // Cleanup exhausted buckets, returning buckets to the pool,
                    // so to reuse the allocated memory in the future
                    let cleanup_times: Vec<Capability<T>> = buckets
                        .iter()
                        .filter(|(_, b)| b.is_empty())
                        .map(|p| p.0)
                        .cloned()
                        .collect();
                    for t in cleanup_times.iter() {
                        let bucket = buckets.remove(t).unwrap();
                        // put it back into the pool
                        pool.give_back(bucket);
                    }
                }
            },
        )
    }
}

pub trait FilterSketches<G, T, K, V>
where
    G: Scope<Timestamp = T>,
    T: Timestamp + Succ,
    K: Data + Sync + Send + Clone + Abomonation + Debug,
    V: SketchEstimate + Data + Debug + Send + Sync + Abomonation + Clone + BitBasedSketch,
{
    fn filter_sketches(&self, sketch_predicate: SketchPredicate<V>) -> Stream<G, (K, K)>;
}

impl<G, T, K, V> FilterSketches<G, T, K, V> for Stream<G, ((V, K), (V, K))>
where
    G: Scope<Timestamp = T>,
    T: Timestamp + Succ + ToStepId,
    K: Data + Sync + Send + Clone + Abomonation + Debug,
    V: SketchEstimate + Data + Debug + Send + Sync + Abomonation + Clone + BitBasedSketch,
{
    fn filter_sketches(&self, sketch_predicate: SketchPredicate<V>) -> Stream<G, (K, K)> {
        let logger = self.scope().danny_logger();
        self.unary(Pipeline, "sketch filtering", move |_, _| {
            move |input, output| {
                input.for_each(|t, data| {
                    let _pg = ProfileGuard::new(
                        logger.clone(),
                        t.time().to_step_id(),
                        1,
                        "sketch_filtering",
                    );
                    let mut discarded = 0;
                    let t = t.retain();
                    let mut session = output.session(&t);
                    let mut data = data.replace(Vec::new());
                    for (p1, p2) in data.drain(..) {
                        if sketch_predicate.eval(&p1.0, &p2.0) {
                            session.give((p1.1, p2.1));
                        } else {
                            discarded += 1;
                        }
                    }
                    log_event!(
                        logger,
                        LogEvent::SketchDiscarded(t.time().to_step_id(), discarded)
                    );
                });
            }
        })
    }
}

struct RepetitionStopWatch {
    start: Option<Instant>,
    counter: usize,
    name: String,
    logger: Option<Logger<LogEvent>>,
}

impl RepetitionStopWatch {
    pub fn new(name: &str, logger: Option<Logger<LogEvent>>) -> Self {
        Self {
            start: None,
            counter: 0usize,
            name: name.to_owned(),
            logger: logger,
        }
    }

    pub fn start(&mut self) {
        self.start.replace(Instant::now());
    }

    pub fn maybe_stop(&mut self) {
        if let Some(start) = self.start.take() {
            let elapsed = Instant::now() - start;
            info!("{} {} ended in {:?}", self.name, self.counter, elapsed);
            log_event!(
                self.logger,
                LogEvent::Profile(self.counter, 0, self.name.clone(), elapsed)
            );
            self.counter += 1;
        }
    }
}

pub fn source_hashed<G, T, K, D, F, H>(
    scope: &G,
    global_vecs: Arc<ChunkedDataset<K, D>>,
    hash_fns: LSHCollection<F, H>,
    matrix: MatrixDescription,
    direction: MatrixDirection,
    throttling_probe: ProbeHandle<G::Timestamp>,
) -> Stream<G, (H, K)>
where
    G: Scope<Timestamp = T>,
    T: Timestamp + Succ,
    D: Data + Sync + Send + Clone + Abomonation + Debug,
    F: LSHFunction<Input = D, Output = H> + Sync + Send + Clone + 'static,
    H: Data + Route + Debug + Send + Sync + Abomonation + Clone + Eq + Hash,
    K: Data + Debug + Send + Sync + Abomonation + Clone + Eq + Hash + Route,
{
    let worker: u64 = scope.index() as u64;
    let logger = scope.danny_logger();
    let repetitions = hash_fns.repetitions();
    let mut current_repetition = 0usize;
    let mut stopwatch = RepetitionStopWatch::new("repetition", logger);
    source(scope, "hashed source", move |capability| {
        let mut cap = Some(capability);
        let vecs = Arc::clone(&global_vecs);
        move |output| {
            let mut done = false;
            if let Some(cap) = cap.as_mut() {
                if !throttling_probe.less_than(cap.time()) {
                    stopwatch.maybe_stop();
                    stopwatch.start();
                    if worker == 0 {
                        info!("Repetition {}", current_repetition);
                    }
                    let mut session = output.session(&cap);
                    for (k, v) in vecs.iter_stripe(matrix, direction, worker) {
                        let h = hash_fns.hash(v, current_repetition as usize);
                        session.give((h, k.clone()));
                    }
                    current_repetition += 1;
                    cap.downgrade(&cap.time().succ());
                    done = current_repetition >= repetitions;
                }
            }

            if done {
                // Drop the capability to signal that we will send no more data
                cap = None;
                info!("Generated all repetitions");
            }
        }
    })
}

pub fn source_hashed_sketched<G, T, K, D, F, S, H, V>(
    scope: &G,
    global_vecs: Arc<ChunkedDataset<K, D>>,
    hash_fns: LSHCollection<F, H>,
    sketcher: S,
    matrix: MatrixDescription,
    direction: MatrixDirection,
    throttling_probe: ProbeHandle<G::Timestamp>,
) -> Stream<G, (H, (V, K))>
where
    // G: Scope<Timestamp = Product<u32, u32>>,
    G: Scope<Timestamp = T>,
    T: Timestamp + Succ,
    D: Data + Sync + Send + Clone + Abomonation + Debug,
    F: LSHFunction<Input = D, Output = H> + Sync + Send + Clone + 'static,
    S: Sketcher<Input = D, Output = V> + Clone + 'static,
    H: Data + Route + Debug + Send + Sync + Abomonation + Clone + Eq + Hash,
    K: Data + Debug + Send + Sync + Abomonation + Clone + Eq + Hash + Route,
    V: Data + Debug + Send + Sync + Abomonation + Clone,
{
    let worker: u64 = scope.index() as u64;
    let logger = scope.danny_logger();
    let repetitions = hash_fns.repetitions();
    let mut current_repetition = 0usize;
    let vecs = Arc::clone(&global_vecs);
    let mut sketches: HashMap<K, V> = HashMap::new();
    info!("Computing sketches");
    let start_sketch = Instant::now();
    for (k, v) in vecs.iter_stripe(matrix, direction, worker) {
        let s = sketcher.sketch(v);
        sketches.insert(k.clone(), s);
    }
    let end_sketch = Instant::now();
    info!("Sketches computed in {:?}", end_sketch - start_sketch);
    let mut stopwatch = RepetitionStopWatch::new("repetition", logger);

    source(scope, "hashed source", move |capability| {
        let mut cap = Some(capability);
        move |output| {
            let mut done = false;
            if let Some(cap) = cap.as_mut() {
                if !throttling_probe.less_than(cap.time()) {
                    stopwatch.maybe_stop();
                    stopwatch.start();
                    if worker == 0 {
                        info!("Repetition {} with sketches", current_repetition,);
                    }
                    let mut session = output.session(&cap);
                    for (k, v) in vecs.iter_stripe(matrix, direction, worker) {
                        let h = hash_fns.hash(v, current_repetition as usize);
                        let s = sketches.get(k).expect("Missing sketch");
                        session.give((h, (s.clone(), k.clone())));
                    }
                    current_repetition += 1;
                    cap.downgrade(&cap.time().succ());
                    done = current_repetition >= repetitions;
                }
            }

            if done {
                // Drop the capability to signal that we will send no more data
                cap = None;
            }
        }
    })
}

#[cfg(test)]
mod tests {
    use super::*;
    use std::collections::HashSet;

    #[test]
    fn test_pair_iterator() {
        let mut buckets = BTreeMap::new();
        buckets.insert(0, (vec![1, 2, 3], vec![10, 11, 12]));
        buckets.insert(1, (vec![], vec![19]));
        buckets.insert(2, (vec![1, 2, 3, 4], vec![]));
        buckets.insert(3, (vec![3, 4], vec![30]));

        let mut expected = HashSet::new();
        for (_k, (lks, rks)) in buckets.iter() {
            for lk in lks.iter() {
                for rk in rks.iter() {
                    expected.insert((lk.clone(), rk.clone()));
                }
            }
        }
        let mut iterator = PairGenerator::new(buckets);
        let mut actual = HashSet::new();
        assert!(!iterator.done());
        while let Some(pair) = iterator.next() {
            actual.insert(pair);
        }

        assert_eq!(expected, actual);
        assert!(iterator.done());
    }
}

pub fn collect_sample<G, K, D, F, H, R>(
    scope: &G,
    global_vecs: Arc<ChunkedDataset<K, D>>,
    n: usize,
    matrix: MatrixDescription,
    direction: MatrixDirection,
    rng: R,
) -> Stream<G, (K, D)>
where
    G: Scope<Timestamp = u32>,
    // G: Scope<Timestamp = Product<u32, u32>>,
    D: Data + Sync + Send + Clone + Abomonation + Debug,
    F: LSHFunction<Input = D, Output = H> + Sync + Send + Clone + 'static,
    H: Data + Debug + Send + Sync + Abomonation + Clone + Eq + Hash,
    K: Data + Debug + Send + Sync + Abomonation + Clone + Eq + Hash + Route,
    R: Rng + SeedableRng + Clone + ?Sized + 'static,
{
    let worker: u64 = scope.index() as u64;
    let mut seeder = rng.clone();
    for _ in 0..worker {
        seeder.gen::<f64>();
    }

    let rng = R::from_rng(seeder).expect("Error initializing random number generator");

    source(scope, "hashed source", move |capability| {
        let mut rng = rng;
        let mut cap = Some(capability);
        let vecs = Arc::clone(&global_vecs);
        move |output| {
            let mut done = false;
            if let Some(cap) = cap.as_mut() {
                let mut session = output.session(&cap);
                let p = n as f64 / vecs.stripe_len(matrix, direction, worker) as f64;
                info!("Sampling with probability {}", p);
                for (k, v) in vecs.iter_stripe(matrix, direction, worker) {
                    if rng.gen_bool(p) {
                        session.give((k.clone(), v.clone()));
                    }
                }
                done = true;
            }

            if done {
                // Drop the capability to signal that we will send no more data
                cap = None;
            }
        }
    })
}

#[allow(clippy::too_many_arguments, clippy::type_complexity)]
pub fn source_hashed_adaptive<G, T, K, D, F, H, R>(
    scope: &G,
    best_levels: &Stream<G, (K, usize)>,
    global_vecs: Arc<ChunkedDataset<K, D>>,
    multilevel_hasher: Arc<MultilevelHasher<D, H, F>>,
    matrix: MatrixDescription,
    direction: MatrixDirection,
    throttling_probe: ProbeHandle<G::Timestamp>,
    rng: R,
) -> Stream<G, (H, (K, u8))>
where
    G: Scope<Timestamp = T>,
    T: Timestamp + Succ + ToStepId,
    D: Data + Sync + Send + Clone + Abomonation + Debug,
    F: LSHFunction<Input = D, Output = H> + Sync + Send + Clone + 'static,
    H: Data + Route + Debug + Send + Sync + Abomonation + Clone + Eq + Hash + Ord,
    K: Data + Debug + Send + Sync + Abomonation + Clone + Eq + Hash + Route + Ord,
    R: Rng + SeedableRng + Clone + ?Sized + 'static + Sync + Send,
{
    let worker: u64 = scope.index() as u64;
    let min_level = multilevel_hasher.min_level();
    let max_level = multilevel_hasher.max_level();
    let num_repetitions = multilevel_hasher.repetitions_at_level(max_level);
    let multilevel_hasher = Arc::clone(&multilevel_hasher);
    let global_vecs_2 = Arc::clone(&global_vecs);
    let logger = scope.danny_logger();

    let mut builder = OperatorBuilder::new("adaptive-source".to_owned(), best_levels.scope());
    let mut input_best_levels = builder.new_input(&best_levels, Pipeline);
    let (mut output, output_stream) = builder.new_output();
    builder.build(move |mut capabilities| {
        let mut capability = Some(capabilities.pop().unwrap());

        let mut best_levels: BTreeMap<K, usize> = BTreeMap::new();
        let mut current_repetition = 0;
        let mut done = false;
        let vecs = Arc::clone(&global_vecs_2);
        let mut stopwatch = RepetitionStopWatch::new("repetition", logger.clone());

        move |frontiers| {
            let mut best_levels_input =
                FrontieredInputHandle::new(&mut input_best_levels, &frontiers[0]);
            let mut output = output.activate();

            best_levels_input.for_each(|_t, data| {
                let mut data = data.replace(Vec::new());
                for (key, level) in data.drain(..) {
                    best_levels.insert(key, level);
                }
            });
            if let Some(capability) = capability.as_mut() {
                if !best_levels_input.frontier().less_equal(capability.time())
                    && !throttling_probe.less_than(capability.time())
                {
                    stopwatch.maybe_stop();
                    stopwatch.start();
                    if worker == 0 {
                        info!(
                            "Repetition {}/{} (current memory {}, previous iter)",
                            current_repetition,
                            num_repetitions,
                            proc_mem!(),
                        );
                    }
                    let _pg = ProfileGuard::new(
                        logger.clone(),
                        capability.time().to_step_id(),
                        1,
                        "hash_generation",
                    );

                    let mut cnt = 0;
                    let mut session = output.session(&capability);
                    let active_levels = multilevel_hasher.levels_at_repetition(current_repetition);
                    for (key, v) in vecs.iter_stripe(matrix, direction, worker) {
                        let &this_best_level = best_levels.get(key).unwrap_or(&min_level);
                        if active_levels.contains(&this_best_level) {
                            // We hash to the max level because the levelling will be taken care of in the buckets
                            let h = multilevel_hasher.hash(v, max_level, current_repetition);
                            session.give((h, (key.clone(), this_best_level as u8)));
                            cnt += 1;
                        }
                    }
                    log_event!(
                        logger,
                        LogEvent::GeneratedHashes(capability.time().to_step_id(), cnt)
                    );
                    capability.downgrade(&capability.time().succ());
                    current_repetition += 1;
                    if current_repetition >= num_repetitions {
                        done = true;
                    }
                }
            }
            if done {
                // Drop the capability to signal that we will send no more data
                capability = None;
            }
        }
    });

    output_stream
}

#[allow(clippy::too_many_arguments, clippy::type_complexity)]
pub fn source_hashed_adaptive_sketched<G, T, K, D, F, H, R, S, SV>(
    scope: &G,
    best_levels: &Stream<G, (K, usize)>,
    global_vecs: Arc<ChunkedDataset<K, D>>,
    multilevel_hasher: Arc<MultilevelHasher<D, H, F>>,
    sketcher: S,
    matrix: MatrixDescription,
    direction: MatrixDirection,
    throttling_probe: ProbeHandle<G::Timestamp>,
    rng: R,
) -> Stream<G, (H, ((K, SV), u8))>
where
    G: Scope<Timestamp = T>,
    T: Timestamp + Succ + ToStepId,
    D: Data + Sync + Send + Clone + Abomonation + Debug,
    F: LSHFunction<Input = D, Output = H> + Sync + Send + Clone + 'static,
    H: Data + Route + Debug + Send + Sync + Abomonation + Clone + Eq + Hash + Ord,
    K: Data + Debug + Send + Sync + Abomonation + Clone + Eq + Hash + Route,
    R: Rng + SeedableRng + Clone + ?Sized + 'static + Sync + Send,
    S: Sketcher<Input = D, Output = SV> + Clone + 'static,
    SV: ExchangeData + Debug,
{
    let worker: u64 = scope.index() as u64;
    let mut sketches: HashMap<K, SV> = HashMap::new();
    info!("Computing sketches");
    let start_sketch = Instant::now();
    for (k, v) in global_vecs.iter_stripe(matrix, direction, worker) {
        let s = sketcher.sketch(v);
        sketches.insert(k.clone(), s);
    }
    let end_sketch = Instant::now();
    info!("Sketches computed in {:?}", end_sketch - start_sketch);

    let min_level = multilevel_hasher.min_level();
    let max_level = multilevel_hasher.max_level();
    let multilevel_hasher = Arc::clone(&multilevel_hasher);
    let multilevel_hasher_2 = Arc::clone(&multilevel_hasher);
    let global_vecs_2 = Arc::clone(&global_vecs);
    let logger = scope.danny_logger();
    let starting_level = multilevel_hasher.min_level();
    let num_repetitions = multilevel_hasher.repetitions_at_level(max_level);

    let mut builder = OperatorBuilder::new("adaptive-source".to_owned(), best_levels.scope());
    let mut input_best_levels = builder.new_input(&best_levels, Pipeline);
    let (mut output, output_stream) = builder.new_output();
    builder.build(move |mut capabilities| {
        let mut capability = Some(capabilities.pop().unwrap());

        let mut stopwatch = RepetitionStopWatch::new("repetition", logger.clone());
        let mut best_levels: HashMap<K, usize> = HashMap::new();
        // We start from the starting level of the hasher, even though the minimum level might be higher.
        // This is to synchronize the left and right generators. They might have different
        // minimum levels, and this is the simplest way to ensure that they both are always in the
        // same round. Performance-wise it doesn't hurt much to run through some empty levels.
        let mut current_repetition = 0;
        let mut done = false;
        let vecs = Arc::clone(&global_vecs_2);

        move |frontiers| {
            let mut best_levels_input =
                FrontieredInputHandle::new(&mut input_best_levels, &frontiers[0]);
            let mut output = output.activate();

            best_levels_input.for_each(|_t, data| {
                let mut data = data.replace(Vec::new());
                for (key, level) in data.drain(..) {
                    best_levels.insert(key, level);
                }
            });
            if let Some(capability) = capability.as_mut() {
                if !best_levels_input.frontier().less_equal(capability.time())
                    && !throttling_probe.less_than(capability.time())
                {
                    stopwatch.maybe_stop();
                    stopwatch.start();
                    if worker == 0 {
                        info!(
                            "Repetition {}/{} (current memory {})",
                            current_repetition,
                            num_repetitions,
                            proc_mem!(),
                        );
                    }
                    let _pg = ProfileGuard::new(
                        logger.clone(),
                        capability.time().to_step_id(),
                        1,
                        "hash_generation",
                    );

                    let mut session = output.session(&capability);
                    let active_levels = multilevel_hasher.levels_at_repetition(current_repetition);
                    let mut cnt = 0;
                    for (key, v) in vecs.iter_stripe(matrix, direction, worker) {
                        let &this_best_level = best_levels.get(key).unwrap_or(&min_level);
                        if active_levels.contains(&this_best_level) {
                            // We hash to the max level because the levelling will be taken care of in the buckets
                            let h = multilevel_hasher.hash(v, max_level, current_repetition);
                            let s = sketches[key].clone();
                            session.give((h, ((key.clone(), s), this_best_level as u8)));
                            cnt += 1;
                        }
                    }
                    log_event!(
                        logger,
                        LogEvent::GeneratedHashes(capability.time().to_step_id(), cnt)
                    );
                    capability.downgrade(&capability.time().succ());
                    current_repetition += 1;
                    if current_repetition >= num_repetitions {
                        done = true;
                    }
                }
            }
            if done {
                // Drop the capability to signal that we will send no more data
                capability = None;
            }
        }
    });

    output_stream
}

type EstimationTimestamp<T: Timestamp> = Product<T, usize>;

fn all_hashes_source<G, T, K, D, H, F, R>(
    scope: &G,
    vecs: Arc<ChunkedDataset<K, D>>,
    sampling_probability: f64,
    hasher: Arc<MultilevelHasher<D, H, F>>,
    matrix: MatrixDescription,
    direction: MatrixDirection,
    throttling_probe: ProbeHandle<EstimationTimestamp<T>>,
    mut rng: R,
) -> Stream<G, (H, K)>
where
    G: Scope<Timestamp = EstimationTimestamp<T>>,
    T: Timestamp + Debug + Succ + ToStepId,
    D: ExchangeData + Debug,
    H: Data + Route + Debug + Send + Sync + Abomonation + Clone + Eq + Hash + Ord,
    K: Data + Debug + Send + Sync + Abomonation + Clone + Route,
    F: LSHFunction<Input = D, Output = H> + Send + Clone + Sync + 'static,
    R: Rng + 'static,
{
    let worker = scope.index() as u64;
    let logger = scope.danny_logger();
    let vecs = Arc::clone(&vecs);

    let mut done = false;
    let max_level = hasher.max_level();
    let mut current_repetition = 0;
    let num_repetitions = hasher.repetitions_at_level(max_level);
    let mut stopwatch = RepetitionStopWatch::new("cost_estimation", logger.clone());
    source(&scope, "all-hashes", move |cap| {
        let hasher = Arc::clone(&hasher);
        let mut cap = Some(cap);
        move |output| {
            if let Some(cap) = cap.as_mut() {
                if !throttling_probe.less_than(cap.time()) {
                    stopwatch.maybe_stop();
                    stopwatch.start();
                    if worker == 0 {
                        info!("Estimation repetition {}", current_repetition);
                    }
                    let mut session = output.session(cap);
                    let mut cnt = 0;
                    for (k, v) in vecs
                        .iter_stripe(matrix, direction, worker)
                        .filter(|_| rng.gen_bool(sampling_probability))
                    {
                        let h = hasher.hash(v, max_level, current_repetition);
                        session.give((h, k.clone()));
                        cnt += 1;
                    }
                    info!(
                        "Output just {} hashed points over {}",
                        cnt,
                        vecs.stripe_len(matrix, direction, worker)
                    );
                    current_repetition += 1;
                    cap.downgrade(&cap.time().succ());
                    if current_repetition >= num_repetitions {
                        done = true;
                    }
                }
            }

            if done {
                cap = None;
            }
        }
    })
}

fn count_collisions<G, T, H, K, D, F>(
    left: &Stream<G, (H, K)>,
    right: &Stream<G, (H, K)>,
    left_sampling_probability: f64,
    right_sampling_probability: f64,
    hasher: Arc<MultilevelHasher<D, H, F>>,
    probe: ProbeHandle<G::Timestamp>,
) -> (Stream<G, (K, (u8, f64))>, Stream<G, (K, (u8, f64))>)
where
    G: Scope<Timestamp = EstimationTimestamp<T>>,
    T: Timestamp,
    K: ExchangeData + Hash + Eq + Debug + Ord,
    for<'a> H: ExchangeData + Ord + Route + Debug + PrefixHash<'a> + Hash + Eq,
    F: LSHFunction<Input = D, Output = H> + Send + Clone + Sync + 'static,
    D: ExchangeData + Debug,
{
    let routing_prefix = hasher.min_level();
    let l_weight = 1.0 / left_sampling_probability;
    let r_weight = 1.0 / right_sampling_probability;

    let mut builder = OperatorBuilder::new("collision-counter".to_owned(), left.scope());

    let mut input_left = builder.new_input(
        &left,
        ExchangePact::new(move |pair: &(H, K)| pair.0.prefix(routing_prefix).route()),
    );
    let mut input_right = builder.new_input(
        &right,
        ExchangePact::new(move |pair: &(H, K)| pair.0.prefix(routing_prefix).route()),
    );
    let (mut output_left, stream_left) = builder.new_output();
    let (mut output_right, stream_right) = builder.new_output();

    let mut pool = BucketPool::default();
    let mut buckets = HashMap::new();
    let mut caps_left = HashMap::new();
    let mut caps_right = HashMap::new();

    builder.build(move |_| {
        move |frontiers| {
            let mut input_left = FrontieredInputHandle::new(&mut input_left, &frontiers[0]);
            let mut input_right = FrontieredInputHandle::new(&mut input_right, &frontiers[0]);
            let mut output_left = output_left.activate();
            let mut output_right = output_right.activate();

            input_left.for_each(|t, data| {
                let mut data = data.replace(Vec::new());
                caps_left
                    .entry(t.time().clone())
                    .or_insert_with(|| t.delayed_for_output(t.time(), 0));
                let rep_entry = buckets
                    .entry(t.time().clone())
                    .or_insert_with(|| pool.get());
                for (h, k) in data.drain(..) {
                    rep_entry.push_left(h, k);
                }
            });
            input_right.for_each(|t, data| {
                let mut data = data.replace(Vec::new());
                caps_right
                    .entry(t.time().clone())
                    .or_insert_with(|| t.delayed_for_output(t.time(), 1));
                let rep_entry = buckets
                    .entry(t.time().clone())
                    .or_insert_with(|| pool.get());
                for (h, k) in data.drain(..) {
                    rep_entry.push_right(h, k);
                }
            });

            let frontiers = &[input_left.frontier(), input_right.frontier()];
            for (time, buckets) in buckets.iter_mut() {
                if frontiers.iter().all(|f| !f.less_equal(time)) {
                    let mut collisions_left = HashMap::new();
                    let mut collisions_right = HashMap::new();
                    let mut session_left = output_left.session(&caps_left[time]);
                    let mut session_right = output_right.session(&caps_right[time]);
                    let actual_min_level = *hasher.levels_at_repetition(time.inner).start();
                    // It is OK for a point not to collide on all levels if we
                    // are not doing a self join
                    buckets.for_all_prefixes(
                        actual_min_level,
                        hasher.max_level(),
                        |level, lb, rb| {
                            for (_h, l) in lb {
                                *collisions_left.entry((l.clone(), level)).or_insert(0.0) +=
                                    rb.len() as f64 * r_weight;
                            }
                            for (_h, r) in rb {
                                *collisions_right.entry((r.clone(), level)).or_insert(0.0) +=
                                    lb.len() as f64 * l_weight;
                            }
                        },
                    );
                    buckets.clear();
                    for ((k, level), weight) in collisions_left.drain() {
                        session_left.give((k, (level as u8, weight)));
                    }
                    for ((k, level), weight) in collisions_right.drain() {
                        session_right.give((k, (level as u8, weight)));
                    }
                }
            }

            // Cleanup exhausted buckets, returning buckets to the pool,
            // so to reuse the allocated memory in the future
            let cleanup_times: Vec<G::Timestamp> = buckets
                .iter()
                .filter(|(_, b)| b.is_empty())
                .map(|p| p.0)
                .cloned()
                .collect();
            for t in cleanup_times.iter() {
                caps_left.remove(t).unwrap();
                caps_right.remove(t).unwrap();
                let bucket = buckets.remove(t).unwrap();
                // put it back into the pool
                pool.give_back(bucket);
            }
        }
    });
    (
        stream_left.probe_with(&mut probe.clone()),
        stream_right.probe_with(&mut probe.clone()),
    )
}

/// A balance greater than 0.5 penalizes repetitions
fn select_minimum<G, T, K, D, H, F>(
    counts: &Stream<Child<G, EstimationTimestamp<T>>, (K, (u8, f64))>,
    hasher: Arc<MultilevelHasher<D, H, F>>,
    balance: f64,
    iteration_cost: f64,
) -> Stream<G, (K, usize)>
where
    G: Scope<Timestamp = T>,
    T: Timestamp,
    D: ExchangeData + Debug,
    K: ExchangeData + Route + Hash + Eq + Debug,
    H: Data + Route + Debug + Send + Sync + Abomonation + Clone + Eq + Hash + Ord,
    F: LSHFunction<Input = D, Output = H> + Send + Clone + Sync + 'static,
{
    let logger = counts.scope().danny_logger();
    assert!(balance >= 0.0 && balance <= 1.0);
    counts
        .leave()
        .aggregate(
            |_key, val: (u8, f64), agg: &mut HashMap<u8, f64>| {
                *agg.entry(val.0).or_insert(0.0) += val.1;
            },
            move |key, agg: HashMap<u8, f64>| {
                let mut min_work = std::f64::INFINITY;
                let mut best_level = 0;
                for (&level, &collisions) in agg.iter() {
                    let reps = hasher.repetitions_at_level(level as usize);
                    let work = balance * iteration_cost * reps as f64
                        + (1.0 - balance) * collisions as f64;
                    if work < min_work {
                        min_work = work;
                        best_level = level;
                    }
                }
                (key, best_level as usize)
            },
            Route::route,
        )
        .inspect_batch(move |_, d| {
            let mut levels = HashMap::new();
            for (_, level) in d.iter() {
                *levels.entry(level).or_insert(0) += 1;
            }
            for (&level, count) in levels {
                log_event!(logger, LogEvent::AdaptiveLevelHistogram(level, count));
            }
        })
}

<<<<<<< HEAD
// pub fn find_best_level<G, T, K, D, H, F>(
//     mut scope: G,
//     left: Arc<ChunkedDataset<K, D>>,
//     right: Arc<ChunkedDataset<K, D>>,
//     hasher: Arc<MultilevelHasher<D, H, F>>,
//     matrix: MatrixDescription,
//     balance: f64,
// ) -> (Stream<G, (K, usize)>, Stream<G, (K, usize)>)
// where
//     G: Scope<Timestamp = T>,
//     T: Timestamp + Succ + ToStepId + Debug,
//     D: ExchangeData + Debug,
//     K: Data + Debug + Send + Sync + Abomonation + Clone + Route + Hash + Eq + Ord,
//     for<'a> H:
//         Data + Route + Debug + Send + Sync + Abomonation + Clone + Eq + Hash + Ord + PrefixHash<'a>,
//     F: LSHFunction<Input = D, Output = H> + Send + Clone + Sync + 'static,
// {
//     // 1. Generate all hash values for all repetitions
//     // 2. In each level/repetition pair, build the buckets
//     // 3. Accumulate the cost
//     // 4. Accumulate the minimum cost in a distributed fashion

//     // let iteration_cost = (left.global_n + right.global_n) as f64;
//     let iteration_cost = 1.0;
//     info!("The cost of every iteration is {}", iteration_cost);
//     let probe = ProbeHandle::new();

//     scope.scoped::<EstimationTimestamp<T>, _, _>("estimation scope", |inner| {
//         let l_hashes = all_hashes_source(
//             inner,
//             left,
//             Arc::clone(&hasher),
//             matrix,
//             MatrixDirection::Rows,
//             probe.clone(),
//         );
//         let r_hashes = all_hashes_source(
//             inner,
//             right,
//             Arc::clone(&hasher),
//             matrix,
//             MatrixDirection::Columns,
//             probe.clone(),
//         );

//         let (left_collisions, right_collisions) =
//             count_collisions(&l_hashes, &r_hashes, Arc::clone(&hasher), probe.clone());
//         (
//             select_minimum(
//                 &left_collisions,
//                 Arc::clone(&hasher),
//                 balance,
//                 iteration_cost,
//             ),
//             select_minimum(
//                 &right_collisions,
//                 Arc::clone(&hasher),
//                 balance,
//                 iteration_cost,
//             ),
//         )
//     })
// }
=======
pub fn find_best_level<G, T, K, D, H, F, R>(
    mut scope: G,
    left: Arc<ChunkedDataset<K, D>>,
    right: Arc<ChunkedDataset<K, D>>,
    hasher: Arc<MultilevelHasher<D, H, F>>,
    matrix: MatrixDescription,
    balance: f64,
    rng: R,
) -> (Stream<G, (K, usize)>, Stream<G, (K, usize)>)
where
    G: Scope<Timestamp = T>,
    T: Timestamp + Succ + ToStepId + Debug,
    D: ExchangeData + Debug,
    K: Data + Debug + Send + Sync + Abomonation + Clone + Route + Hash + Eq + Ord,
    for<'a> H:
        Data + Route + Debug + Send + Sync + Abomonation + Clone + Eq + Hash + Ord + PrefixHash<'a>,
    F: LSHFunction<Input = D, Output = H> + Send + Clone + Sync + 'static,
    R: Rng + Clone + 'static,
{
    // 1. Generate all hash values for all repetitions
    // 2. In each level/repetition pair, build the buckets
    // 3. Accumulate the cost
    // 4. Accumulate the minimum cost in a distributed fashion

    // let iteration_cost = (left.global_n + right.global_n) as f64;
    let iteration_cost = 1.0;
    info!("The cost of every iteration is {}", iteration_cost);
    let probe = ProbeHandle::new();
    let left_sampling_probability = 1.0 / (left.global_n as f64).sqrt();
    let right_sampling_probability = 1.0 / (right.global_n as f64).sqrt();

    scope.scoped::<EstimationTimestamp<T>, _, _>("estimation scope", |inner| {
        let l_hashes = all_hashes_source(
            inner,
            left,
            left_sampling_probability,
            Arc::clone(&hasher),
            matrix,
            MatrixDirection::Rows,
            probe.clone(),
            rng.clone(),
        );
        let r_hashes = all_hashes_source(
            inner,
            right,
            right_sampling_probability,
            Arc::clone(&hasher),
            matrix,
            MatrixDirection::Columns,
            probe.clone(),
            rng.clone(),
        );

        let (left_collisions, right_collisions) = count_collisions(
            &l_hashes,
            &r_hashes,
            left_sampling_probability,
            right_sampling_probability,
            Arc::clone(&hasher),
            probe.clone(),
        );
        (
            select_minimum(
                &left_collisions,
                Arc::clone(&hasher),
                balance,
                iteration_cost,
            ),
            select_minimum(
                &right_collisions,
                Arc::clone(&hasher),
                balance,
                iteration_cost,
            ),
        )
    })
}
>>>>>>> 545056b5
<|MERGE_RESOLUTION|>--- conflicted
+++ resolved
@@ -1175,71 +1175,6 @@
         })
 }
 
-<<<<<<< HEAD
-// pub fn find_best_level<G, T, K, D, H, F>(
-//     mut scope: G,
-//     left: Arc<ChunkedDataset<K, D>>,
-//     right: Arc<ChunkedDataset<K, D>>,
-//     hasher: Arc<MultilevelHasher<D, H, F>>,
-//     matrix: MatrixDescription,
-//     balance: f64,
-// ) -> (Stream<G, (K, usize)>, Stream<G, (K, usize)>)
-// where
-//     G: Scope<Timestamp = T>,
-//     T: Timestamp + Succ + ToStepId + Debug,
-//     D: ExchangeData + Debug,
-//     K: Data + Debug + Send + Sync + Abomonation + Clone + Route + Hash + Eq + Ord,
-//     for<'a> H:
-//         Data + Route + Debug + Send + Sync + Abomonation + Clone + Eq + Hash + Ord + PrefixHash<'a>,
-//     F: LSHFunction<Input = D, Output = H> + Send + Clone + Sync + 'static,
-// {
-//     // 1. Generate all hash values for all repetitions
-//     // 2. In each level/repetition pair, build the buckets
-//     // 3. Accumulate the cost
-//     // 4. Accumulate the minimum cost in a distributed fashion
-
-//     // let iteration_cost = (left.global_n + right.global_n) as f64;
-//     let iteration_cost = 1.0;
-//     info!("The cost of every iteration is {}", iteration_cost);
-//     let probe = ProbeHandle::new();
-
-//     scope.scoped::<EstimationTimestamp<T>, _, _>("estimation scope", |inner| {
-//         let l_hashes = all_hashes_source(
-//             inner,
-//             left,
-//             Arc::clone(&hasher),
-//             matrix,
-//             MatrixDirection::Rows,
-//             probe.clone(),
-//         );
-//         let r_hashes = all_hashes_source(
-//             inner,
-//             right,
-//             Arc::clone(&hasher),
-//             matrix,
-//             MatrixDirection::Columns,
-//             probe.clone(),
-//         );
-
-//         let (left_collisions, right_collisions) =
-//             count_collisions(&l_hashes, &r_hashes, Arc::clone(&hasher), probe.clone());
-//         (
-//             select_minimum(
-//                 &left_collisions,
-//                 Arc::clone(&hasher),
-//                 balance,
-//                 iteration_cost,
-//             ),
-//             select_minimum(
-//                 &right_collisions,
-//                 Arc::clone(&hasher),
-//                 balance,
-//                 iteration_cost,
-//             ),
-//         )
-//     })
-// }
-=======
 pub fn find_best_level<G, T, K, D, H, F, R>(
     mut scope: G,
     left: Arc<ChunkedDataset<K, D>>,
@@ -1316,5 +1251,4 @@
             ),
         )
     })
-}
->>>>>>> 545056b5
+}